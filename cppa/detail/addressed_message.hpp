--- conflicted
+++ resolved
@@ -45,17 +45,7 @@
 
  public:
 
-<<<<<<< HEAD
     addressed_message(actor_ptr from, channel_ptr to, any_tuple ut);
-=======
-    addressed_message(const actor_ptr& from,
-            const channel_ptr& to,
-            const any_tuple& ut);
-
-    addressed_message(const actor_ptr& from,
-            const channel_ptr& to,
-            any_tuple&& ut);
->>>>>>> 4c39c810
 
     addressed_message() = default;
     addressed_message(addressed_message&&) = default;
